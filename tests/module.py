# Copyright 2020 Google LLC
#
# Licensed under the Apache License, Version 2.0 (the "License");
# you may not use this file except in compliance with the License.
# You may obtain a copy of the License at
#
#     https://www.apache.org/licenses/LICENSE-2.0
#
# Unless required by applicable law or agreed to in writing, software
# distributed under the License is distributed on an "AS IS" BASIS,
# WITHOUT WARRANTIES OR CONDITIONS OF ANY KIND, either express or implied.
# See the License for the specific language governing permissions and
# limitations under the License.

"""Unittests for module.py.

Note that some of the more complicated classes from module.py are tested in their own tests:
- objax.Jit is tested in tests/jit.py
- objax.Parallel is tested in tests/parallel.py
- objax.Vectorize is tested in tests/vectorize.py
"""
<<<<<<< HEAD

=======
import functools
>>>>>>> 0773a66c
import inspect
import unittest
from typing import Tuple

from jax import numpy as jn
import objax
<<<<<<< HEAD
import numpy as np
=======
from objax.typing import JaxArray
>>>>>>> 0773a66c


class SimpleModule(objax.Module):
    def __init__(self, nin, nout):
        self.v1 = objax.TrainVar(jn.ones((nin, nout)))
        self.var_list = [objax.TrainVar(jn.zeros(nin)), objax.TrainVar(jn.zeros(nout))]

    def __call__(self, x):
        return jn.dot(x, self.v1.value)


<<<<<<< HEAD
class OpWithArg(objax.Module):

    def __call__(self, x, some_arg):
        return x + some_arg


class ModelBlockWithArg(objax.Module):

    def __init__(self):
        self.seq = objax.nn.Sequential([OpWithArg(), OpWithArg()])
        self.op1 = OpWithArg()

    def __call__(self, x, some_arg1, some_arg2):
        # without forced args equivalent to (x + some_arg1 * 2 + some_arg2)
        y = self.seq(x, some_arg=some_arg1)
        return self.op1(y, some_arg2)


class ModelWithArg(objax.Module):

    def __init__(self):
        self.block1 = ModelBlockWithArg()
        self.block2 = ModelBlockWithArg()
        self.op1 = OpWithArg()

    def __call__(self, x, some_arg1, some_arg2):
        # without forces args equivalent to (x + some_arg1 * 5 + some_arg2 * 2)
        y1 = self.block1(x, some_arg1=some_arg1, some_arg2=some_arg2)
        y2 = self.block2(y1, some_arg1, some_arg2)
        return self.op1(y2, some_arg=some_arg1)
=======
class ComplexModule(objax.Module):
    def __init__(self, n):
        self.v = objax.TrainVar(jn.zeros(n))

    def __call__(self, x, training):
        if training:
            return self.v.value + x
        return self.v.value - x
>>>>>>> 0773a66c


class TestModule(unittest.TestCase):
    """Unit tests for classes from module.py."""

    def test_module(self):
        """Unit test for objax.Module."""
        m = SimpleModule(3, 5)
        self.assertIsInstance(m.vars(), objax.VarCollection)
        vars_list = list(m.vars())
        # Note that m.var_list is not in m.vars()
        self.assertEqual(len(vars_list), 1)
        self.assertIs(vars_list[0], m.v1)

    def test_module_list(self):
        """Unit test for objax.ModuleList."""
        m1 = SimpleModule(3, 5)
        m2 = SimpleModule(5, 7)
        module_list = objax.ModuleList([m1, m2])
        vars_list = list(module_list.vars())
        self.assertEqual(len(vars_list), 2)
        self.assertIs(vars_list[0], m1.v1)
        self.assertIs(vars_list[1], m2.v1)

    def test_module_function(self):
        """Unit test for objax.Function."""
        m = ComplexModule(2)

        def my_func(x: JaxArray, y: JaxArray, *, named: int = 1) -> Tuple[JaxArray, JaxArray]:
            return m(x, training=True) - named, m(y, training=False) + named

        module_func = objax.Function(my_func, m.vars())
        self.assertEqual(module_func.vars(), m.vars('{my_func}.'))
        self.assertEqual(inspect.signature(module_func), inspect.signature(my_func))
        x = jn.arange(6).reshape((3, 2))
        self.assertEqual([v.tolist() for v in module_func(x, x + 1)],
                         [v.tolist() for v in my_func(x, x + 1)])
        self.assertEqual([v.tolist() for v in module_func(x, x + 1, named=2)],
                         [v.tolist() for v in my_func(x, x + 1, named=2)])
        # partial doesn't retain names.
        module_func = objax.Function(functools.partial(my_func, named=2), m.vars())
        self.assertEqual(module_func.vars(), m.vars())

    def test_module_function_decorator(self):
        """Unit test for objax.Function.with_args"""
        m = ComplexModule(2)

        @objax.Function.with_vars(m.vars())
        def my_func(x: JaxArray, y: JaxArray, *, named: int = 1) -> Tuple[JaxArray, JaxArray]:
            return m(x, training=True) - named, m(y, training=False) + named

        self.assertEqual(my_func.vars(), m.vars('{my_func}.'))
        self.assertEqual(inspect.signature(my_func),
                         inspect.Signature([inspect.Parameter('x', inspect.Parameter.POSITIONAL_OR_KEYWORD,
                                                              annotation=JaxArray),
                                            inspect.Parameter('y', inspect.Parameter.POSITIONAL_OR_KEYWORD,
                                                              annotation=JaxArray),
                                            inspect.Parameter('named', inspect.Parameter.KEYWORD_ONLY,
                                                              annotation=int, default=1)],
                                           return_annotation=Tuple[JaxArray, JaxArray]))

        x = jn.arange(6).reshape((3, 2))
        u, v = my_func(x, x + 1)
        self.assertEqual(u.tolist(), [[-1.0, 0.0], [1.0, 2.0], [3.0, 4.0]])
        self.assertEqual(v.tolist(), [[0.0, -1.0], [-2.0, -3.0], [-4.0, -5.0]])
        u, v = my_func(x, x + 1, named=2)
        self.assertEqual(u.tolist(), [[-2.0, -1.0], [0.0, 1.0], [2.0, 3.0]])
        self.assertEqual(v.tolist(), [[1.0, 0.0], [-1.0, -2.0], [-3.0, -4.0]])

    def test_force_args(self):
        # def __call__(self, x, some_arg1, some_arg2):
        #     # without forces args equivalent to (x + some_arg1 * 5 + some_arg2 * 2)
        x = jn.array([1., 2.])
        model = ModelWithArg()
        np.testing.assert_almost_equal(model(x, some_arg1=0.0, some_arg2=0.0), [1., 2.])
        np.testing.assert_almost_equal(model(x, some_arg1=1.0, some_arg2=0.0), [6., 7.])
        np.testing.assert_almost_equal(model(x, some_arg1=1.0, some_arg2=1.0), [8., 9.])
        # Ensure that can not use invalid argument in original module
        with self.assertRaises(TypeError):
            model(x, some_arg1=0.0, some_arg2=0.0, wrong_arg_name=0.0)
        with self.assertRaises(TypeError):
            model(x, wrong_arg_name1=0.0, wrong_arg_name2=0.0)
        with self.assertRaises(TypeError):
            model.block1.op1(x, wrong_arg_name=0.0)
        # Set forced args.
        original_signature = inspect.signature(model.block1.op1)
        model.block1.op1 = objax.ForceArgs(model.block1.op1, some_arg=-1.0)
        # At this point following arguments are forced:
        #   model.block1.op1(..., some_arg=-1.0)
        self.assertEqual(original_signature, inspect.signature(model.block1.op1))
        np.testing.assert_almost_equal(model(x, some_arg1=0.0, some_arg2=0.0), [0., 1.])
        np.testing.assert_almost_equal(model(x, some_arg1=1.0, some_arg2=0.0), [5., 6.])
        np.testing.assert_almost_equal(model(x, some_arg1=1.0, some_arg2=1.0), [6., 7.])
        # ForceArgs does not allow to pass invalid args
        with self.assertRaises(TypeError):
            model.block1.op1(x, wrong_arg_name=1.0)
        # Set forced args in a list
        model.block1.seq[0] = objax.ForceArgs(model.block1.seq[0], some_arg=-1.0)
        # At this point following arguments are forced:
        #   model.block1.op1(..., some_arg=-1.0)
        #   model.block1.seq[0](..., some_arg=-1.0)
        np.testing.assert_almost_equal(model(x, some_arg1=0.0, some_arg2=0.0), [-1., 0.])
        np.testing.assert_almost_equal(model(x, some_arg1=1.0, some_arg2=0.0), [3., 4.])
        np.testing.assert_almost_equal(model(x, some_arg1=1.0, some_arg2=1.0), [4., 5.])
        # Set invalid arg in forced args
        model.block2.op1 = objax.ForceArgs(model.block2.op1, wrong_arg_name=1.0)
        with self.assertRaises(TypeError):
            model(x, some_arg=0.0)
        # Remove force args with invalid name
        objax.ForceArgs.undo(model, wrong_arg_name=objax.ForceArgs.ANY)
        np.testing.assert_almost_equal(model(x, some_arg1=0.0, some_arg2=0.0), [-1., 0.])
        # Set few other forces args with nested ForceArgs
        model.block1 = objax.ForceArgs(model.block1, some_arg1=10.0)
        model.block1 = objax.ForceArgs(model.block1, some_arg2=20.0)
        # At this point following arguments are forced:
        #   model.block1(..., some_arg1=10.0, some_arg2=20.0)
        #   model.block1.op1(..., some_arg=-1.0)
        #   model.block1.seq[0](..., some_arg=-1.0)
        np.testing.assert_almost_equal(model(x, some_arg1=0.0, some_arg2=0.0), [9., 10.])
        np.testing.assert_almost_equal(model(x, some_arg1=1.0, some_arg2=0.0), [12., 13.])
        np.testing.assert_almost_equal(model(x, some_arg1=1.0, some_arg2=1.0), [13., 14.])
        # Resetting some of the forced args
        objax.ForceArgs.undo(model, some_arg1=30)  # noop because some_arg1=30 is not used
        np.testing.assert_almost_equal(model(x, some_arg1=0.0, some_arg2=0.0), [9., 10.])
        np.testing.assert_almost_equal(model(x, some_arg1=1.0, some_arg2=0.0), [12., 13.])
        np.testing.assert_almost_equal(model(x, some_arg1=1.0, some_arg2=1.0), [13., 14.])
        objax.ForceArgs.undo(model, some_arg1=10)  # undo some_arg1=10
        np.testing.assert_almost_equal(model(x, some_arg1=0.0, some_arg2=0.0), [-1., 0.])
        np.testing.assert_almost_equal(model(x, some_arg1=1.0, some_arg2=0.0), [3., 4.])
        np.testing.assert_almost_equal(model(x, some_arg1=1.0, some_arg2=1.0), [4., 5.])
        objax.ForceArgs.undo(model)  # undo all forced args
        np.testing.assert_almost_equal(model(x, some_arg1=0.0, some_arg2=0.0), [1., 2.])
        np.testing.assert_almost_equal(model(x, some_arg1=1.0, some_arg2=0.0), [6., 7.])
        np.testing.assert_almost_equal(model(x, some_arg1=1.0, some_arg2=1.0), [8., 9.])
        # Try forced args on the root
        model = objax.ForceArgs(model, some_arg1=-1.0)
        np.testing.assert_almost_equal(model(x, some_arg1=0.0, some_arg2=0.0), [-4., -3.])
        np.testing.assert_almost_equal(model(x, some_arg1=1.0, some_arg2=0.0), [-4., -3.])
        np.testing.assert_almost_equal(model(x, some_arg1=1.0, some_arg2=1.0), [-2., -1.])
        # Reset forced args on the model root
        objax.ForceArgs.undo(model)
        np.testing.assert_almost_equal(model(x, some_arg1=0.0, some_arg2=0.0), [1., 2.])
        np.testing.assert_almost_equal(model(x, some_arg1=1.0, some_arg2=0.0), [6., 7.])
        np.testing.assert_almost_equal(model(x, some_arg1=1.0, some_arg2=1.0), [8., 9.])


if __name__ == '__main__':
    unittest.main()<|MERGE_RESOLUTION|>--- conflicted
+++ resolved
@@ -19,22 +19,16 @@
 - objax.Parallel is tested in tests/parallel.py
 - objax.Vectorize is tested in tests/vectorize.py
 """
-<<<<<<< HEAD
-
-=======
+
 import functools
->>>>>>> 0773a66c
 import inspect
 import unittest
 from typing import Tuple
 
 from jax import numpy as jn
 import objax
-<<<<<<< HEAD
 import numpy as np
-=======
 from objax.typing import JaxArray
->>>>>>> 0773a66c
 
 
 class SimpleModule(objax.Module):
@@ -46,7 +40,16 @@
         return jn.dot(x, self.v1.value)
 
 
-<<<<<<< HEAD
+class ComplexModule(objax.Module):
+    def __init__(self, n):
+        self.v = objax.TrainVar(jn.zeros(n))
+
+    def __call__(self, x, training):
+        if training:
+            return self.v.value + x
+        return self.v.value - x
+
+
 class OpWithArg(objax.Module):
 
     def __call__(self, x, some_arg):
@@ -77,16 +80,6 @@
         y1 = self.block1(x, some_arg1=some_arg1, some_arg2=some_arg2)
         y2 = self.block2(y1, some_arg1, some_arg2)
         return self.op1(y2, some_arg=some_arg1)
-=======
-class ComplexModule(objax.Module):
-    def __init__(self, n):
-        self.v = objax.TrainVar(jn.zeros(n))
-
-    def __call__(self, x, training):
-        if training:
-            return self.v.value + x
-        return self.v.value - x
->>>>>>> 0773a66c
 
 
 class TestModule(unittest.TestCase):
