# Copyright 2020 Google LLC
#
# Licensed under the Apache License, Version 2.0 (the "License");
# you may not use this file except in compliance with the License.
# You may obtain a copy of the License at
#
#     https://www.apache.org/licenses/LICENSE-2.0
#
# Unless required by applicable law or agreed to in writing, software
# distributed under the License is distributed on an "AS IS" BASIS,
# WITHOUT WARRANTIES OR CONDITIONS OF ANY KIND, either express or implied.
# See the License for the specific language governing permissions and
# limitations under the License.

__all__ = ['EasyDict', 'args_indexes', 'dummy_context_mgr', 'ilog2', 'local_kwargs', 'map_to_device',
<<<<<<< HEAD
           'multi_host_barrier', 'override_args_kwargs', 'positional_args_names', 'to_tuple']
=======
           'multi_host_barrier', 'positional_args_names', 'to_padding', 'to_tuple']
>>>>>>> 0773a66c

import contextlib
import inspect
import itertools
from numbers import Number
from typing import Callable, List, Union, Tuple, Iterable

import jax
import jax.numpy as jn
import numpy as np
from jax.interpreters.pxla import ShardedDeviceArray

from objax.constants import ConvPadding
from objax.typing import ConvPaddingInt


class EasyDict(dict):
    """Custom dictionary that allows to access dict values as attributes."""

    def __init__(self, *args, **kwargs):
        super().__init__(*args, **kwargs)
        self.__dict__ = self


def args_indexes(f: Callable, args: Iterable[str]) -> Iterable[int]:
    """Returns the indexes of variable names of a function."""
    d = {name: i for i, name in enumerate(positional_args_names(f))}
    for name in args:
        index = d.get(name)
        if index is None:
            raise ValueError(f'Function {f} does not have argument of name {name}', (f, name))
        yield index


@contextlib.contextmanager
def dummy_context_mgr():
    """Empty Context Manager."""
    yield None


def ilog2(x: float):
    """Integer log2."""
    return int(np.ceil(np.log2(x)))


def local_kwargs(kwargs: dict, f: Callable) -> dict:
    """Return the kwargs from dict that are inputs to function f."""
    s = inspect.signature(f)
    p = s.parameters
    if next(reversed(p.values())).kind == inspect.Parameter.VAR_KEYWORD:
        return kwargs
    if len(kwargs) < len(p):
        return {k: v for k, v in kwargs.items() if k in p}
    return {k: kwargs[k] for k in p.keys() if k in kwargs}


map_to_device: Callable[[List[jn.ndarray]], List[ShardedDeviceArray]] = jax.pmap(lambda x: x, axis_name='device')


def multi_host_barrier():
    """Barrier op for multi-host setup."""
    jax.random.normal(jax.random.PRNGKey(0), ()).block_until_ready()


def override_args_kwargs(f: Callable, args: Iterable, kwargs: dict, new_kwargs: dict) -> Tuple[List, dict]:
    """Overrides positional and keyword arguments according to signature of the function using new keyword arguments.

    Args:
        f: callable, which signature is used to determine how to override arguments.
        args: original values of positional arguments.
        kwargs: original values of keyword arguments.
        new_kwargs: new keyword arguments, their values will override original arguments.

    Return:
        args: updated list of positional arguments.
        kwargs: updated dictionary of keyword arguments.
    """
    args = list(args)
    new_kwargs = new_kwargs.copy()
    p = inspect.signature(f).parameters
    for idx, (k, v) in enumerate(itertools.islice(p.items(), len(args))):
        if v.kind not in (inspect.Parameter.POSITIONAL_ONLY, inspect.Parameter.POSITIONAL_OR_KEYWORD):
            break
        if k in new_kwargs:
            args[idx] = new_kwargs.pop(k)
    return args, {**kwargs, **new_kwargs}


def positional_args_names(f: Callable) -> List[str]:
    """Returns the ordered names of the positional arguments of a function."""
    return list(p.name for p in inspect.signature(f).parameters.values()
                if p.kind in (inspect.Parameter.POSITIONAL_ONLY, inspect.Parameter.POSITIONAL_OR_KEYWORD))


def to_padding(padding: Union[ConvPadding, str, ConvPaddingInt], ndim: int) \
        -> Union[str, Tuple[Tuple[int, int], ...]]:
    """Expand to a string or a ndim-dimensional tuple of pairs usable for padding."""
    if isinstance(padding, ConvPadding):
        return padding.value
    if isinstance(padding, str):
        return ConvPadding[padding.upper()].value
    if isinstance(padding, int):
        return tuple([(padding, padding)] * ndim)
    if isinstance(padding, tuple) and list(map(type, padding)) == [int, int]:
        return tuple([padding] * ndim)
    return tuple(padding)


def to_tuple(v: Union[Tuple[Number, ...], Number, Iterable], n: int):
    """Converts input to tuple."""
    if isinstance(v, tuple):
        return v
    elif isinstance(v, Number):
        return (v,) * n
    else:
        return tuple(v)<|MERGE_RESOLUTION|>--- conflicted
+++ resolved
@@ -13,11 +13,7 @@
 # limitations under the License.
 
 __all__ = ['EasyDict', 'args_indexes', 'dummy_context_mgr', 'ilog2', 'local_kwargs', 'map_to_device',
-<<<<<<< HEAD
-           'multi_host_barrier', 'override_args_kwargs', 'positional_args_names', 'to_tuple']
-=======
-           'multi_host_barrier', 'positional_args_names', 'to_padding', 'to_tuple']
->>>>>>> 0773a66c
+           'multi_host_barrier', 'override_args_kwargs', 'positional_args_names', 'to_padding', 'to_tuple']
 
 import contextlib
 import inspect
