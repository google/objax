# Copyright 2021 Google LLC
#
# Licensed under the Apache License, Version 2.0 (the "License");
# you may not use this file except in compliance with the License.
# You may obtain a copy of the License at
#
#     https://www.apache.org/licenses/LICENSE-2.0
#
# Unless required by applicable law or agreed to in writing, software
# distributed under the License is distributed on an "AS IS" BASIS,
# WITHOUT WARRANTIES OR CONDITIONS OF ANY KIND, either express or implied.
# See the License for the specific language governing permissions and
# limitations under the License.

from typing import List

<<<<<<< HEAD
from jax.experimental import jax2tf

from objax.typing import JaxArray
from objax.module_base import Module
=======
from objax.module import Module
from objax.typing import JaxArray
>>>>>>> 373f31f3

try:
    # Only import tensorflow if available.
    import tensorflow as tf

    tf.config.experimental.set_visible_devices([], 'GPU')
except ImportError:
    # Make fake tf, so code in this file will be successfully imported even when Tensorflow is not installed.
    tf = type('tf', (), {})
    setattr(tf, 'Module', object)

    def _fake_tf_function(func=None, **kwargs):
        del kwargs
        if func is not None:
            return func
        else:
            return lambda x: x

    setattr(tf, 'function', _fake_tf_function)


class Objax2Tf(tf.Module):
    """Objax to Tensorflow converter, which converts Objax module to tf.Module."""

    def __init__(self, module: Module):
        """Create a Tensorflow module from Objax module.

        Args:
            module: Objax module to be converted to Tensorflow tf.Module.
        """
        from jax.experimental import jax2tf
        assert hasattr(tf, '__version__'), 'Tensorflow must be installed for Objax2Tf to work.'
        assert tf.__version__ >= '2.0', 'Objax2Tf works only with Tensorflow 2.'
        assert isinstance(module, Module), 'Input argument to Objax2Tf must be an Objax module.'

        super().__init__()

        module_vars = module.vars()

        def wrapped_op(tensor_list: List[JaxArray], kwargs, *args):
            original_values = module_vars.tensors()
            try:
                module_vars.assign(tensor_list)
                return module(*args, **kwargs)
            finally:
                module_vars.assign(original_values)

        tf_function = jax2tf.convert(wrapped_op)
        self._tf_vars = [tf.Variable(v) for v in module_vars.tensors()]
        self._tf_call = tf_function

    @tf.function(autograph=False)
    def __call__(self, *args, **kwargs):
        """Calls Tensorflow function which was generated from Objax module."""
        return self._tf_call(self._tf_vars, kwargs, *args)<|MERGE_RESOLUTION|>--- conflicted
+++ resolved
@@ -14,15 +14,8 @@
 
 from typing import List
 
-<<<<<<< HEAD
-from jax.experimental import jax2tf
-
 from objax.typing import JaxArray
 from objax.module_base import Module
-=======
-from objax.module import Module
-from objax.typing import JaxArray
->>>>>>> 373f31f3
 
 try:
     # Only import tensorflow if available.
